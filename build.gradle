apply plugin: 'java'
apply plugin: 'maven-publish'
apply plugin: 'maven'

/*
 * pipelite
 */

compileJava.options.encoding = 'UTF-8'

group = 'uk.ac.ebi'
<<<<<<< HEAD
ext.version_base = '2.4.5.stage_memory_and_cores_exconf'
=======
ext.version_base = '2.4.6'
>>>>>>> 5eaf4120
version = version_base
buildDir = 'target'


configurations.all {
    resolutionStrategy.cacheChangingModulesFor 0, 'seconds'
		 	
	if( !hasProperty( 'gitlab_private_token' ) )
		project.ext.properties.gitlab_private_token = ''
	else
		project.ext.properties.gitlab_private_token = gitlab_private_token;
	 
}

//ant.importBuild( 'build/beans-build.xml' ) { antTargetName -> 'ant' + antTargetName }

sourceSets {
	main {
		java {
			srcDir "src"
			srcDir "test"
		}

		resources {
		  srcDir 'resources'
    	}
	}
	
    test {
    	java {
			srcDir "src"
			srcDir "test"
    	}
	}
}

repositories {
	mavenLocal()
	maven {
		url "https://gitlab.ebi.ac.uk/api/v4/groups/enasequence/-/packages/maven"

		credentials(HttpHeaderCredentials) {
			name = "Private-Token"
			value = gitlab_private_token
		}
		authentication {
			header( HttpHeaderAuthentication )
		}

	}
	mavenCentral()
	maven { url "http://maven.imagej.net/content/repositories/public/" }
}

dependencies {
  compile(group: 'commons-dbutils', name: 'commons-dbutils', version: '1.3')
  compile(group: 'org.apache.commons', name: 'commons-exec', version: '1.3')
  compile(group: 'commons-io', name: 'commons-io', version: '1.3.2')
  compile(group: 'commons-lang', name: 'commons-lang', version: '2.4')
  compile(group: 'commons-net', name: 'commons-net', version: '2.0')
  compile(group: 'org.apache.commons', name: 'commons-compress', version: '1.10')
  compile(group: 'com.beust', name: 'jcommander', version: '1.71')
  
  compile(group: 'com.oracle', name: 'ojdbc8', version: '12.2.0.1.0')
  compile(group: 'com.oracle', name: 'xdb', version: '12.2.0.1.0')
  //compile(group: 'com.oracle', name: 'xmlparserv2', version: '12.2.0.1.0_PARSED_REMOVED_SERVICES' )

  compile 'org.apache.xmlbeans:xmlbeans:2.5.0'
  compile 'log4j:log4j:1.2.17'
  compile( group: 'javax.mail', name: 'mail', version: '1.4' )
  compile( group: 'org.mockito', name: 'mockito-all', version: '1.9.5' )
  compile( group: 'uk.ac.ebi', name: 'sra-base', version: '1.4.6' ) 
  compile "junit:junit:4.11"
  //TODO consider migration to ORM
  //compile( group: 'com.j256.ormlite', name: 'ormlite-jdbc', version: '5.0' )
}


sourceCompatibility = 1.8
targetCompatibility = 1.8

task sourceJar(type: Jar) { from sourceSets.main.allJava }


test {
	jvmArgs "-Dfile.encoding=UTF-8", "-Duser.timezone=GMT"
	maxHeapSize = '4G'

	outputs.upToDateWhen {false}
	testClassesDirs = sourceSets.main.output.classesDirs
	classpath       = sourceSets.main.runtimeClasspath;

  	// listen to events in the test execution lifecycle
  	beforeTest { descriptor ->
    	 logger.lifecycle("Running test: " + descriptor)
  	}

  	// listen to standard out and standard error of the test JVM(s)
/*	  onOutput { descriptor, event ->
    	 logger.lifecycle("Test: " + descriptor + " produced standard out/err: " + event.message )
  	}
*/  	
  	testLogging { //exceptionFormat "full"
  				  exceptionFormat "short"
  				  showStandardStreams true 
  				  showExceptions false
  	}
  	
}

//task wrapper(type: Wrapper) { gradleVersion = '1.12' }


install {
    repositories.mavenInstaller {
        pom.artifactId = 'pipelite'
    }
}

publishing {
    publications {
        mavenJava(MavenPublication) {
        	artifactId 'pipelite'
     		from components.java     	    	
	      	artifact sourceJar{ classifier "sources" }

	    pom {
    	    name = "Pipelite"
	        description = "Pipeline manager"
        	url = "https://github.com/enasequence/ena-pipelite"
        	licenses {
          		license {
            		name = "The Apache License, Version 2.0"
            		url = "http://www.apache.org/licenses/LICENSE-2.0.txt"
   		       	}
        	}
      	}
      }
    }

    repositories {
	    maven {
            // Project specific maven repository in Gitlab. 
            url "https://gitlab.ebi.ac.uk/api/v4/projects/883/packages/maven"
            // Developer token in Gitlab.
            credentials(HttpHeaderCredentials) {
                name = "Private-Token"
                value = project.ext.properties.gitlab_private_token
            }
            authentication {
                header( HttpHeaderAuthentication )
            }
	    }
    }
}


task writePom {
    doLast {
        pom {
            project {
                name = "Pipelite"
	        	description = "Pipeline manager"
        		url = "https://github.com/enasequence/ena-pipelite"
            
                licenses {
                    license {
                        name 'The Apache Software License, Version 2.0'
                        url 'http://www.apache.org/licenses/LICENSE-2.0.txt'
                        distribution 'repo'
                    }
                }
            }
        }.writeTo( "pom.xml" )
    }
}   


compileJava.dependsOn( writePom )<|MERGE_RESOLUTION|>--- conflicted
+++ resolved
@@ -1,195 +1,191 @@
-apply plugin: 'java'
-apply plugin: 'maven-publish'
-apply plugin: 'maven'
-
-/*
- * pipelite
- */
-
-compileJava.options.encoding = 'UTF-8'
-
-group = 'uk.ac.ebi'
-<<<<<<< HEAD
-ext.version_base = '2.4.5.stage_memory_and_cores_exconf'
-=======
-ext.version_base = '2.4.6'
->>>>>>> 5eaf4120
-version = version_base
-buildDir = 'target'
-
-
-configurations.all {
-    resolutionStrategy.cacheChangingModulesFor 0, 'seconds'
-		 	
-	if( !hasProperty( 'gitlab_private_token' ) )
-		project.ext.properties.gitlab_private_token = ''
-	else
-		project.ext.properties.gitlab_private_token = gitlab_private_token;
-	 
-}
-
-//ant.importBuild( 'build/beans-build.xml' ) { antTargetName -> 'ant' + antTargetName }
-
-sourceSets {
-	main {
-		java {
-			srcDir "src"
-			srcDir "test"
-		}
-
-		resources {
-		  srcDir 'resources'
-    	}
-	}
-	
-    test {
-    	java {
-			srcDir "src"
-			srcDir "test"
-    	}
-	}
-}
-
-repositories {
-	mavenLocal()
-	maven {
-		url "https://gitlab.ebi.ac.uk/api/v4/groups/enasequence/-/packages/maven"
-
-		credentials(HttpHeaderCredentials) {
-			name = "Private-Token"
-			value = gitlab_private_token
-		}
-		authentication {
-			header( HttpHeaderAuthentication )
-		}
-
-	}
-	mavenCentral()
-	maven { url "http://maven.imagej.net/content/repositories/public/" }
-}
-
-dependencies {
-  compile(group: 'commons-dbutils', name: 'commons-dbutils', version: '1.3')
-  compile(group: 'org.apache.commons', name: 'commons-exec', version: '1.3')
-  compile(group: 'commons-io', name: 'commons-io', version: '1.3.2')
-  compile(group: 'commons-lang', name: 'commons-lang', version: '2.4')
-  compile(group: 'commons-net', name: 'commons-net', version: '2.0')
-  compile(group: 'org.apache.commons', name: 'commons-compress', version: '1.10')
-  compile(group: 'com.beust', name: 'jcommander', version: '1.71')
-  
-  compile(group: 'com.oracle', name: 'ojdbc8', version: '12.2.0.1.0')
-  compile(group: 'com.oracle', name: 'xdb', version: '12.2.0.1.0')
-  //compile(group: 'com.oracle', name: 'xmlparserv2', version: '12.2.0.1.0_PARSED_REMOVED_SERVICES' )
-
-  compile 'org.apache.xmlbeans:xmlbeans:2.5.0'
-  compile 'log4j:log4j:1.2.17'
-  compile( group: 'javax.mail', name: 'mail', version: '1.4' )
-  compile( group: 'org.mockito', name: 'mockito-all', version: '1.9.5' )
-  compile( group: 'uk.ac.ebi', name: 'sra-base', version: '1.4.6' ) 
-  compile "junit:junit:4.11"
-  //TODO consider migration to ORM
-  //compile( group: 'com.j256.ormlite', name: 'ormlite-jdbc', version: '5.0' )
-}
-
-
-sourceCompatibility = 1.8
-targetCompatibility = 1.8
-
-task sourceJar(type: Jar) { from sourceSets.main.allJava }
-
-
-test {
-	jvmArgs "-Dfile.encoding=UTF-8", "-Duser.timezone=GMT"
-	maxHeapSize = '4G'
-
-	outputs.upToDateWhen {false}
-	testClassesDirs = sourceSets.main.output.classesDirs
-	classpath       = sourceSets.main.runtimeClasspath;
-
-  	// listen to events in the test execution lifecycle
-  	beforeTest { descriptor ->
-    	 logger.lifecycle("Running test: " + descriptor)
-  	}
-
-  	// listen to standard out and standard error of the test JVM(s)
-/*	  onOutput { descriptor, event ->
-    	 logger.lifecycle("Test: " + descriptor + " produced standard out/err: " + event.message )
-  	}
-*/  	
-  	testLogging { //exceptionFormat "full"
-  				  exceptionFormat "short"
-  				  showStandardStreams true 
-  				  showExceptions false
-  	}
-  	
-}
-
-//task wrapper(type: Wrapper) { gradleVersion = '1.12' }
-
-
-install {
-    repositories.mavenInstaller {
-        pom.artifactId = 'pipelite'
-    }
-}
-
-publishing {
-    publications {
-        mavenJava(MavenPublication) {
-        	artifactId 'pipelite'
-     		from components.java     	    	
-	      	artifact sourceJar{ classifier "sources" }
-
-	    pom {
-    	    name = "Pipelite"
-	        description = "Pipeline manager"
-        	url = "https://github.com/enasequence/ena-pipelite"
-        	licenses {
-          		license {
-            		name = "The Apache License, Version 2.0"
-            		url = "http://www.apache.org/licenses/LICENSE-2.0.txt"
-   		       	}
-        	}
-      	}
-      }
-    }
-
-    repositories {
-	    maven {
-            // Project specific maven repository in Gitlab. 
-            url "https://gitlab.ebi.ac.uk/api/v4/projects/883/packages/maven"
-            // Developer token in Gitlab.
-            credentials(HttpHeaderCredentials) {
-                name = "Private-Token"
-                value = project.ext.properties.gitlab_private_token
-            }
-            authentication {
-                header( HttpHeaderAuthentication )
-            }
-	    }
-    }
-}
-
-
-task writePom {
-    doLast {
-        pom {
-            project {
-                name = "Pipelite"
-	        	description = "Pipeline manager"
-        		url = "https://github.com/enasequence/ena-pipelite"
-            
-                licenses {
-                    license {
-                        name 'The Apache Software License, Version 2.0'
-                        url 'http://www.apache.org/licenses/LICENSE-2.0.txt'
-                        distribution 'repo'
-                    }
-                }
-            }
-        }.writeTo( "pom.xml" )
-    }
-}   
-
-
+apply plugin: 'java'
+apply plugin: 'maven-publish'
+apply plugin: 'maven'
+
+/*
+ * pipelite
+ */
+
+compileJava.options.encoding = 'UTF-8'
+
+group = 'uk.ac.ebi'
+ext.version_base = '2.4.6.stage_memory_and_cores_exconf'
+version = version_base
+buildDir = 'target'
+
+
+configurations.all {
+    resolutionStrategy.cacheChangingModulesFor 0, 'seconds'
+		 	
+	if( !hasProperty( 'gitlab_private_token' ) )
+		project.ext.properties.gitlab_private_token = ''
+	else
+		project.ext.properties.gitlab_private_token = gitlab_private_token;
+	 
+}
+
+//ant.importBuild( 'build/beans-build.xml' ) { antTargetName -> 'ant' + antTargetName }
+
+sourceSets {
+	main {
+		java {
+			srcDir "src"
+			srcDir "test"
+		}
+
+		resources {
+		  srcDir 'resources'
+    	}
+	}
+	
+    test {
+    	java {
+			srcDir "src"
+			srcDir "test"
+    	}
+	}
+}
+
+repositories {
+	mavenLocal()
+	maven {
+		url "https://gitlab.ebi.ac.uk/api/v4/groups/enasequence/-/packages/maven"
+
+		credentials(HttpHeaderCredentials) {
+			name = "Private-Token"
+			value = gitlab_private_token
+		}
+		authentication {
+			header( HttpHeaderAuthentication )
+		}
+
+	}
+	mavenCentral()
+	maven { url "http://maven.imagej.net/content/repositories/public/" }
+}
+
+dependencies {
+  compile(group: 'commons-dbutils', name: 'commons-dbutils', version: '1.3')
+  compile(group: 'org.apache.commons', name: 'commons-exec', version: '1.3')
+  compile(group: 'commons-io', name: 'commons-io', version: '1.3.2')
+  compile(group: 'commons-lang', name: 'commons-lang', version: '2.4')
+  compile(group: 'commons-net', name: 'commons-net', version: '2.0')
+  compile(group: 'org.apache.commons', name: 'commons-compress', version: '1.10')
+  compile(group: 'com.beust', name: 'jcommander', version: '1.71')
+  
+  compile(group: 'com.oracle', name: 'ojdbc8', version: '12.2.0.1.0')
+  compile(group: 'com.oracle', name: 'xdb', version: '12.2.0.1.0')
+  //compile(group: 'com.oracle', name: 'xmlparserv2', version: '12.2.0.1.0_PARSED_REMOVED_SERVICES' )
+
+  compile 'org.apache.xmlbeans:xmlbeans:2.5.0'
+  compile 'log4j:log4j:1.2.17'
+  compile( group: 'javax.mail', name: 'mail', version: '1.4' )
+  compile( group: 'org.mockito', name: 'mockito-all', version: '1.9.5' )
+  compile( group: 'uk.ac.ebi', name: 'sra-base', version: '1.4.5' ) 
+  compile "junit:junit:4.11"
+  //TODO consider migration to ORM
+  //compile( group: 'com.j256.ormlite', name: 'ormlite-jdbc', version: '5.0' )
+}
+
+
+sourceCompatibility = 1.8
+targetCompatibility = 1.8
+
+task sourceJar(type: Jar) { from sourceSets.main.allJava }
+
+
+test {
+	jvmArgs "-Dfile.encoding=UTF-8", "-Duser.timezone=GMT"
+	maxHeapSize = '4G'
+
+	outputs.upToDateWhen {false}
+	testClassesDirs = sourceSets.main.output.classesDirs
+	classpath       = sourceSets.main.runtimeClasspath;
+
+  	// listen to events in the test execution lifecycle
+  	beforeTest { descriptor ->
+    	 logger.lifecycle("Running test: " + descriptor)
+  	}
+
+  	// listen to standard out and standard error of the test JVM(s)
+/*	  onOutput { descriptor, event ->
+    	 logger.lifecycle("Test: " + descriptor + " produced standard out/err: " + event.message )
+  	}
+*/  	
+  	testLogging { //exceptionFormat "full"
+  				  exceptionFormat "short"
+  				  showStandardStreams true 
+  				  showExceptions false
+  	}
+  	
+}
+
+//task wrapper(type: Wrapper) { gradleVersion = '1.12' }
+
+
+install {
+    repositories.mavenInstaller {
+        pom.artifactId = 'pipelite'
+    }
+}
+
+publishing {
+    publications {
+        mavenJava(MavenPublication) {
+        	artifactId 'pipelite'
+     		from components.java     	    	
+	      	artifact sourceJar{ classifier "sources" }
+
+	    pom {
+    	    name = "Pipelite"
+	        description = "Pipeline manager"
+        	url = "https://github.com/enasequence/ena-pipelite"
+        	licenses {
+          		license {
+            		name = "The Apache License, Version 2.0"
+            		url = "http://www.apache.org/licenses/LICENSE-2.0.txt"
+   		       	}
+        	}
+      	}
+      }
+    }
+
+    repositories {
+	    maven {
+            // Project specific maven repository in Gitlab. 
+            url "https://gitlab.ebi.ac.uk/api/v4/projects/883/packages/maven"
+            // Developer token in Gitlab.
+            credentials(HttpHeaderCredentials) {
+                name = "Private-Token"
+                value = project.ext.properties.gitlab_private_token
+            }
+            authentication {
+                header( HttpHeaderAuthentication )
+            }
+	    }
+    }
+}
+
+
+task writePom {
+    doLast {
+        pom {
+            project {
+                name = "Pipelite"
+	        	description = "Pipeline manager"
+        		url = "https://github.com/enasequence/ena-pipelite"
+            
+                licenses {
+                    license {
+                        name 'The Apache Software License, Version 2.0'
+                        url 'http://www.apache.org/licenses/LICENSE-2.0.txt'
+                        distribution 'repo'
+                    }
+                }
+            }
+        }.writeTo( "pom.xml" )
+    }
+}   
+
+
 compileJava.dependsOn( writePom )